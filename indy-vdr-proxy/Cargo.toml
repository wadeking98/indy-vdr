[package]
name = "indy-vdr-proxy"
version = "0.1.2"
authors = ["Hyperledger Indy Contributors <hyperledger-indy@lists.hyperledger.org>"]
description = "A basic proxy server exposing indy-vdr functionality over an HTTP interface"
edition = "2021"
license = "Apache-2.0"

[features]
fetch = ["hyper-tls", "hyper/client"]
zmq_vendored = ["indy-vdr/zmq_vendored"]
default = ["fetch", "zmq_vendored"]

[dependencies]
clap = "3.1"
env_logger = "0.9"
futures-util = "0.3"
hyper = { version = "0.14", features = ["http1", "http2", "server"] }
hyper-tls = { version = "0.5", optional = true }
log = "0.4.8"
percent-encoding = "2"
serde_json = "1.0"
tokio = { version = "1.0", features = ["macros", "rt-multi-thread", "signal"] }
<<<<<<< HEAD
indy-vdr = { version = "0.3", path = "../libindy_vdr", default-features = false, features = ["log"] }
url = "2.2.2"
=======
indy-vdr = { version = "0.4", path = "../libindy_vdr", default-features = false, features = ["log"] }
>>>>>>> 36b2bd9f

[target.'cfg(unix)'.dependencies]
hyper-unix-connector = "0.2"

[[bin]]
name = "indy-vdr-proxy"
path = "src/main.rs"
# NOTE suggest building release with feature "log/max_level_debug"<|MERGE_RESOLUTION|>--- conflicted
+++ resolved
@@ -15,18 +15,14 @@
 clap = "3.1"
 env_logger = "0.9"
 futures-util = "0.3"
+indy-vdr = { version = "0.4", path = "../libindy_vdr", default-features = false, features = ["log"] }
 hyper = { version = "0.14", features = ["http1", "http2", "server"] }
 hyper-tls = { version = "0.5", optional = true }
 log = "0.4.8"
 percent-encoding = "2"
 serde_json = "1.0"
 tokio = { version = "1.0", features = ["macros", "rt-multi-thread", "signal"] }
-<<<<<<< HEAD
-indy-vdr = { version = "0.3", path = "../libindy_vdr", default-features = false, features = ["log"] }
 url = "2.2.2"
-=======
-indy-vdr = { version = "0.4", path = "../libindy_vdr", default-features = false, features = ["log"] }
->>>>>>> 36b2bd9f
 
 [target.'cfg(unix)'.dependencies]
 hyper-unix-connector = "0.2"
