--- conflicted
+++ resolved
@@ -220,13 +220,11 @@
                                               FfiStr cred_def_id,
                                               RequestHandle *handle_p);
 
-<<<<<<< HEAD
-ErrorCode indy_vdr_build_get_nym_request(FfiStr submitter_did, FfiStr dest, int32_t seq_no, int64_t timestamp, Handle *handle_p);
-=======
 ErrorCode indy_vdr_build_get_nym_request(FfiStr submitter_did,
                                          FfiStr dest,
+                                         int32_t seq_no,
+                                         int64_t timestamp,
                                          RequestHandle *handle_p);
->>>>>>> 36b2bd9f
 
 ErrorCode indy_vdr_build_get_revoc_reg_def_request(FfiStr submitter_did,
                                                    FfiStr revoc_reg_id,
@@ -277,12 +275,8 @@
                                      FfiStr verkey,
                                      FfiStr alias,
                                      FfiStr role,
-<<<<<<< HEAD
                                      FfiStr diddoc_content,
-                                     Handle *handle_p);
-=======
                                      RequestHandle *handle_p);
->>>>>>> 36b2bd9f
 
 ErrorCode indy_vdr_build_revoc_reg_def_request(FfiStr submitter_did,
                                                FfiStr revoc_reg_def,
