--- conflicted
+++ resolved
@@ -427,13 +427,4 @@
     """Set the version of the installed indy_vdr library."""
     lib = get_library()
     lib.indy_vdr_version.restype = c_void_p
-<<<<<<< HEAD
-    return lib_string(lib.indy_vdr_version()).value.decode("utf-8")
-
-
-def set_socks_proxy(socks_proxy: str):
-    """Set the socks proxy for ZMQ connection pool."""
-    do_call("indy_vdr_set_socks_proxy", encode_str(socks_proxy))
-=======
-    return lib_string(lib.indy_vdr_version()).value.decode("utf-8")
->>>>>>> 36b2bd9f
+    return lib_string(lib.indy_vdr_version()).value.decode("utf-8")