--- conflicted
+++ resolved
@@ -684,16 +684,9 @@
     """
     handle = RequestHandle()
     did_p = encode_str(submitter_did)
-<<<<<<< HEAD
     rs_id = encode_str(rs_id)
     rs_content = (
         encode_str(rs_content) if isinstance(rs_content, (str, bytes)) else encode_json(rs_content)
-=======
-    rich_schema = (
-        encode_str(rich_schema)
-        if isinstance(rich_schema, (str, bytes))
-        else encode_json(rich_schema)
->>>>>>> d30afea0
     )
     rs_name = encode_str(rs_name)
     rs_version = encode_str(rs_version)
@@ -722,23 +715,15 @@
     do_call(
         "indy_vdr_build_get_schema_object_by_id_request", did_p, rs_id, byref(handle)
     )
-<<<<<<< HEAD
     do_call("indy_vdr_build_get_rich_schema_object_by_id_request", did_p, rs_id, byref(handle))
     return Request(handle)
 
 
 def build_get_rich_schema_object_by_metadata_request(
-    submitter_did: str, rs_type: Union[bytes, str], rs_name: Union[bytes, str], rs_version: Union[bytes, str]
-=======
-    return Request(handle)
-
-
-def build_get_schema_object_by_metadata_request(
     submitter_did: str,
-    rs_type: Union[int, str],
+    rs_type: Union[bytes, str],
     rs_name: Union[bytes, str],
-    rs_version: Union[bytes, str],
->>>>>>> d30afea0
+    rs_version: Union[bytes, str]
 ) -> Request:
     """
     Builds a GET_RICH_SCHEMA_BY_METADATA request.
@@ -765,8 +750,5 @@
         rs_version,
         byref(handle),
     )
-<<<<<<< HEAD
     do_call("indy_vdr_build_get_rich_schema_object_by_metadata_request", did_p, rs_type, rs_name, rs_version, byref(handle))
-=======
->>>>>>> d30afea0
     return Request(handle)