[package]
name = "indy-vdr"
version = "0.1.0"
authors = ["Hyperledger Indy Contributors <hyperledger-indy@lists.hyperledger.org>"]
edition = "2018"

description = "This is the official SDK for Hyperledger Indy (https://www.hyperledger.org/projects), which provides a distributed-ledger-based foundation for self-sovereign identity (https://sovrin.org). The major artifact of the SDK is a c-callable library."
license = "MIT/Apache-2.0"
build = "build.rs"

[lib]
name = "indy_vdr"
path = "src/lib.rs"
crate-type = ["staticlib", "rlib", "cdylib"]

[features]
ffi = ["ffi-support", "logger"]
logger = ["env_logger", "log"]
zmq_dynamic = ["zmq"]
zmq_vendored = ["zmq/vendored"]
default = ["ffi", "log", "zmq_vendored"]
local_nodes_pool = []

[dependencies]
base64 = "0.10.1"
bs58 = "0.3.0"
env_logger = { version = "0.7.1", optional = true }
etcommon-rlp = "0.2.4"
ffi-support = { version = "0.4.0", optional = true }
futures = "0.3.1"
hex = "0.4.0"
lazy_static = "1.3.0"
log = { version = "0.4.8", optional = true }
pin-utils = "0.1.0-alpha.4"
rand = "0.7.2"
regex = "1.3.1"
rmp-serde = "0.13.7"
serde = "1.0.99"
serde_derive = "1.0.99"
serde_json = "1.0.40"
thiserror = "1.0.9"
zmq = { version = "0.9.2", optional = true }

[dependencies.ursa]
version = "0.3.2"
default-features = false
features = ["bls_bn254", "cl_native", "ed25519", "sha2", "sha3", "serde", "x25519"]

[dev-dependencies]
<<<<<<< HEAD
rstest = "0.6"
=======
rstest = "0.6"
chrono = "0.4"
>>>>>>> d30afea0
<|MERGE_RESOLUTION|>--- conflicted
+++ resolved
@@ -47,9 +47,5 @@
 features = ["bls_bn254", "cl_native", "ed25519", "sha2", "sha3", "serde", "x25519"]
 
 [dev-dependencies]
-<<<<<<< HEAD
 rstest = "0.6"
-=======
-rstest = "0.6"
-chrono = "0.4"
->>>>>>> d30afea0
+chrono = "0.4"