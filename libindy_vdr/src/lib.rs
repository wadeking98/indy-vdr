#![cfg_attr(feature = "fatal_warnings", deny(warnings))]
#![recursion_limit = "1024"] // for select! macro usage

#[macro_use]
extern crate lazy_static;

#[cfg(feature = "log")]
#[macro_use]
extern crate log;

#[macro_use]
extern crate serde_derive;

#[macro_use]
extern crate serde_json;

#[macro_use]
pub mod utils;

pub mod common;
pub mod config;
#[cfg(feature = "ffi")]
mod ffi;
pub mod ledger;
pub mod pool;
pub mod state_proof;

#[cfg(test)]
<<<<<<< HEAD
mod tests;
=======
#[macro_use]
extern crate rstest;
>>>>>>> d30afea0
<|MERGE_RESOLUTION|>--- conflicted
+++ resolved
@@ -26,9 +26,6 @@
 pub mod state_proof;
 
 #[cfg(test)]
-<<<<<<< HEAD
 mod tests;
-=======
 #[macro_use]
-extern crate rstest;
->>>>>>> d30afea0
+extern crate rstest;